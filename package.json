--- conflicted
+++ resolved
@@ -15,11 +15,7 @@
   "version": "0.6.0",
   "publisher": "GitHub",
   "engines": {
-<<<<<<< HEAD
     "vscode": "^1.34.0"
-=======
-    "vscode": "^1.33.0"
->>>>>>> f4c51f37
   },
   "categories": [
     "Other"
