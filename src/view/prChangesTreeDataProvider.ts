--- conflicted
+++ resolved
@@ -106,11 +106,7 @@
 			}
 			if (fileChange instanceof GitFileChangeNode) {
 				let lineNumber = fileChange.getCommentPosition(comment);
-<<<<<<< HEAD
-				let [ parentFilePath, filePath, fileName, isPartial, opts ] = fileChange.command.arguments!;
-=======
 				const opts = fileChange.opts;
->>>>>>> 8c202352
 				opts.selection = new vscode.Range(lineNumber, 0, lineNumber, 0);
 				fileChange.opts = opts;
 				await vscode.commands.executeCommand(fileChange.command.command, fileChange);
