/*---------------------------------------------------------------------------------------------
 *  Copyright (c) Microsoft Corporation. All rights reserved.
 *  Licensed under the MIT License. See License.txt in the project root for license information.
 *--------------------------------------------------------------------------------------------*/

import { Uri, SourceControlInputBox, Event, CancellationToken } from 'vscode';

export interface Git {
	readonly path: string;
}

export interface InputBox {
	value: string;
}

export const enum RefType {
	Head,
	RemoteHead,
	Tag
}

export interface Ref {
	readonly type: RefType;
	readonly name?: string;
	readonly commit?: string;
	readonly remote?: string;
}

export interface UpstreamRef {
	readonly remote: string;
	readonly name: string;
}

export interface Branch extends Ref {
	readonly upstream?: UpstreamRef;
	readonly ahead?: number;
	readonly behind?: number;
}

export interface Commit {
	readonly hash: string;
	readonly message: string;
	readonly parents: string[];
}

export interface Submodule {
	readonly name: string;
	readonly path: string;
	readonly url: string;
}

export interface Remote {
	readonly name: string;
	readonly fetchUrl?: string;
	readonly pushUrl?: string;
	readonly isReadOnly: boolean;
}

export const enum Status {
	INDEX_MODIFIED,
	INDEX_ADDED,
	INDEX_DELETED,
	INDEX_RENAMED,
	INDEX_COPIED,

	MODIFIED,
	DELETED,
	UNTRACKED,
	IGNORED,

	ADDED_BY_US,
	ADDED_BY_THEM,
	DELETED_BY_US,
	DELETED_BY_THEM,
	BOTH_ADDED,
	BOTH_DELETED,
	BOTH_MODIFIED
}

export interface Change {

	/**
	 * Returns either `originalUri` or `renameUri`, depending
	 * on whether this change is a rename change. When
	 * in doubt always use `uri` over the other two alternatives.
	 */
	readonly uri: Uri;
	readonly originalUri: Uri;
	readonly renameUri: Uri | undefined;
	readonly status: Status;
}

export interface RepositoryState {
	readonly HEAD: Branch | undefined;
	readonly refs: Ref[];
	readonly remotes: Remote[];
	readonly submodules: Submodule[];
	readonly rebaseCommit: Commit | undefined;

	readonly mergeChanges: Change[];
	readonly indexChanges: Change[];
	readonly workingTreeChanges: Change[];

	readonly onDidChange: Event<void>;
}

export interface RepositoryUIState {
	readonly selected: boolean;
	readonly onDidChange: Event<void>;
}

export interface Repository {

	readonly rootUri: Uri;
	readonly inputBox: InputBox;
	readonly state: RepositoryState;
	readonly ui: RepositoryUIState;

	getConfigs(): Promise<{ key: string; value: string; }[]>;
	getConfig(key: string): Promise<string>;
	setConfig(key: string, value: string): Promise<string>;

	getObjectDetails(treeish: string, path: string): Promise<{ mode: string, object: string, size: number }>;
	detectObjectType(object: string): Promise<{ mimetype: string, encoding?: string }>;
	buffer(ref: string, path: string): Promise<Buffer>;
	show(ref: string, path: string): Promise<string>;
	getCommit(ref: string): Promise<Commit>;
<<<<<<< HEAD
=======

	clean(paths: string[]): Promise<void>;
>>>>>>> aa389390

	clean(paths: string[]): Promise<void>;

	apply(patch: string, reverse?: boolean): Promise<void>;
	diff(cached?: boolean): Promise<string>;
	diffWithHEAD(path: string): Promise<string>;
	diffWith(ref: string, path: string): Promise<string>;
	diffIndexWithHEAD(path: string): Promise<string>;
	diffIndexWith(ref: string, path: string): Promise<string>;
	diffBlobs(object1: string, object2: string): Promise<string>;
	diffBetween(ref1: string, ref2: string, path: string): Promise<string>;

	hashObject(data: string): Promise<string>;

	createBranch(name: string, checkout: boolean, ref?: string): Promise<void>;
	deleteBranch(name: string, force?: boolean): Promise<void>;
	getBranch(name: string): Promise<Branch>;
	setBranchUpstream(name: string, upstream: string): Promise<void>;

	getMergeBase(ref1: string, ref2: string): Promise<string>;

	status(): Promise<void>;
	checkout(treeish: string): Promise<void>;

	addRemote(name: string, url: string): Promise<void>;
	removeRemote(name: string): Promise<void>;

	fetch(remote?: string, ref?: string): Promise<void>;
	pull(): Promise<void>;
	push(remoteName?: string, branchName?: string, setUpstream?: boolean): Promise<void>;
}

export interface API {
	readonly git: Git;
	readonly repositories: Repository[];
	readonly onDidOpenRepository: Event<Repository>;
	readonly onDidCloseRepository: Event<Repository>;
}

export interface GitExtension {

	readonly enabled: boolean;
	readonly onDidChangeEnablement: Event<boolean>;

	/**
	 * Returns a specific API version.
	 *
	 * Throws error if git extension is disabled. You can listed to the
	 * [GitExtension.onDidChangeEnablement](#GitExtension.onDidChangeEnablement) event
	 * to know when the extension becomes enabled/disabled.
	 *
	 * @param version Version number.
	 * @returns API instance
	 */
	getAPI(version: 1): API;
}

export const enum GitErrorCodes {
	BadConfigFile = 'BadConfigFile',
	AuthenticationFailed = 'AuthenticationFailed',
	NoUserNameConfigured = 'NoUserNameConfigured',
	NoUserEmailConfigured = 'NoUserEmailConfigured',
	NoRemoteRepositorySpecified = 'NoRemoteRepositorySpecified',
	NotAGitRepository = 'NotAGitRepository',
	NotAtRepositoryRoot = 'NotAtRepositoryRoot',
	Conflict = 'Conflict',
	StashConflict = 'StashConflict',
	UnmergedChanges = 'UnmergedChanges',
	PushRejected = 'PushRejected',
	RemoteConnectionError = 'RemoteConnectionError',
	DirtyWorkTree = 'DirtyWorkTree',
	CantOpenResource = 'CantOpenResource',
	GitNotFound = 'GitNotFound',
	CantCreatePipe = 'CantCreatePipe',
	CantAccessRemote = 'CantAccessRemote',
	RepositoryNotFound = 'RepositoryNotFound',
	RepositoryIsLocked = 'RepositoryIsLocked',
	BranchNotFullyMerged = 'BranchNotFullyMerged',
	NoRemoteReference = 'NoRemoteReference',
	InvalidBranchName = 'InvalidBranchName',
	BranchAlreadyExists = 'BranchAlreadyExists',
	NoLocalChanges = 'NoLocalChanges',
	NoStashFound = 'NoStashFound',
	LocalChangesOverwritten = 'LocalChangesOverwritten',
	NoUpstreamBranch = 'NoUpstreamBranch',
	IsInSubmodule = 'IsInSubmodule',
	WrongCase = 'WrongCase',
	CantLockRef = 'CantLockRef',
	CantRebaseMultipleBranches = 'CantRebaseMultipleBranches',
}<|MERGE_RESOLUTION|>--- conflicted
+++ resolved
@@ -125,11 +125,8 @@
 	buffer(ref: string, path: string): Promise<Buffer>;
 	show(ref: string, path: string): Promise<string>;
 	getCommit(ref: string): Promise<Commit>;
-<<<<<<< HEAD
-=======
 
 	clean(paths: string[]): Promise<void>;
->>>>>>> aa389390
 
 	clean(paths: string[]): Promise<void>;
 
