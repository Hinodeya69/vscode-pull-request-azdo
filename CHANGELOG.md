--- conflicted
+++ resolved
@@ -4,520 +4,9 @@
 
 ### Changes
 
-<<<<<<< HEAD
 First release with following features -
 
 - Authenticating and connecting VS Code to Azure Devops.
 - Listing and browsing PRs from within VS Code.
 - Reviewing PRs from within VS Code with in-editor commenting.
-- Validating PRs from within VS Code with easy checkouts.
-=======
-- Colored icons are used in the issues view.<br/>
-![Issues view](documentation/changelog/0.22.0/colored-icons.png)
-
-- File changes in the Pull Request view are expanded by default.
-
-- The timestamp in the pull request description has hover with the exact time.
-![Timestamp with hover](documentation/changelog/0.22.0/exact-time-hover.png)
-
-- There's a new command to "Leave Review Mode". It checks-out the default branch for the repository and remove the comment UI, just like the "Leave Review mode" button in the pull request description.
-
-- The "Description" node in the Pull Request tree has an inline action to checkout the pull request.
-
-- The Pull Request view lists the PR number first in the title, and also moves the "Draft" indication to be more prominent.
-![Pull Request view](documentation/changelog/0.22.0/pull-request-tree-view.png)
-
-- Thanks to @ejkim1996, there is an action to toggle between viewing files in a tree structure and viewing them as a flat list in the Changes in Pull Request view.<br/>
-![Toggle view layout](documentation/changelog/0.22.0/toggle-layout.png)
-
-- When a pull request is checked out, opening a file associated with it will automatically reveal this it in the CHanges in Pull Request view.
-
-### Notable fixes
-
-- Clicking on a comment link on the pull request description page now always opens the associated file.
-
-- Thanks to @KaiSforza, the `The remote <remoteName> is not a GitHub repository.` error is now surpressed for remotes outside of those set in `githubPullRequests.remotes`.
-
-## 0.21.4
-- Adopt latest API changes for TreeItem in VS Code 1.52.0
-
-## 0.21.3
-- Adopt latest API changes for VS Code 1.52.0.
-
-## 0.21.2
-
-- Revert previous changes for proposed API changes since the minimum engine version is currently set to 1.50.0.
-
-## 0.21.1
-
-- Adopt latest proposed API changes.
-## 0.21.0
-
-### Changes
-
-- GitHub permalinks in issue hovers for files that exist in your current workspace will be opened locally.
-![Open Code Link](documentation/changelog/0.21.0/openCodeLink.gif)
-
-- We are trying out a new "focused review" mode which changes the layout when you checkout a PR. You can try it with the `githubPullRequests.focusedMode` setting.
-![Focused Review Mode](documentation/changelog/0.21.0/focusedReview.png)
-
-- Issue suggestions are now shown in code comment editors.
-
-![Issue suggest in comment](documentation/changelog/0.21.0/issue-suggest-comment.png)
-
-- When you Start Working on an issue, it will be assigned to you if you permissions in the repository allow it.
-
-- Thanks to @rishab-pdx, the description page of the pull request now has an action to copy the link to the PR.
-
-### Notable fixes
-
-- Instead of showing two login buttons (one each in the Pull Requests and Issues views), we now show a login view.
-
-![Login View](documentation/changelog/0.21.0/loginView.png)
-
-- Editor tab titles are now shortened to the file name when viewing diffs from a pull request, and are suffixed with `(Pull Request)`.
-
-## 0.20.1
-
-- Fixes loading the extension in VSCode Insider's 1.50
-
-## 0.20.0
-
-### Changes
-
-- Pull requests and issues now follows a multi-repo model. This means that if you have folders in your workspace from different repositories you'll see the issues and pull requests from the repositories at the same time. You can also have pull requests checked out from multiple repositories.
-
-![Multi-repo](documentation/changelog/0.20.0/multirepo.png)
-
-- There is new setting, `githubPullRequests.pullRequestDescription`, to control how the description is set when creating a pull request. By default, this uses the pull request template in the repository if it exists, but can also be changed to use the latest commit message, a custom message input at create time, or to ask which of these options to use. Thank you to @heaths for this feature!
-
-### Notable fixes
-- GitHub Action based status checks are now rendered on the description page.
-- Commenting on stale pull requests is better handled.
-
-## 0.19.0
-
-### Changes
-
-- When you try to **Start Working on Issue** in a repository where you don't have permission to push, you now have the option to fork the repository. This flow will fork the repository and configure your remotes.
-
-![Offer Fork](documentation/changelog/0.19.0/offer-fork.png)
-
-- When attempting to push changes to a repository that you do not have permissions to push to, the extension will now prompt you to fork the repository and push to that instead.
-
-![Automatic fork repository](documentation/changelog/0.19.0/fork-github.gif)
-
-- Updated the version of @octokit/rest to ^18.0.0. This is was a big refactor, but should result in better performance.
-
-### Notable fixes
-
-- The setting `githubIssues.workingIssueBranch` is deprecated in favor of the better named `githubIssues.issueBranchTitle`.
-- The `githubIssues.issueBranchTitle` setting is now validated.
-
-## 0.18.1
-
-### Changes
-
-- Adopt latest authentication provider API changes
-
-## 0.18.0
-
-### Changes
-
-- The Issues view now shows the markdown card on hover.
-
-![Tree Hover](documentation/changelog/0.18.0/tree-hover.gif)
-- Label suggestions are provided in the new issue editor.
-
-![Label Suggestion](documentation/changelog/0.18.0/label-suggestion.gif)
-- Hovers work for issues formatted as GH-123.
-- The `githubIssues.issueBranchTitle` setting can take the new variable `${sanitizedIssueTitle}`.
-- If you have uncommitted changes in your issue branch when you try to create a pull request, you'll be prompted to commit them.
-
-![Commit Prompt](documentation/changelog/0.18.0/commit-prompt.png)
-- Closed issues in the Issues view use the closed icon.
-- The Pull Requests and Issues views use the visually appealing welcome mechanism to display the Sign in button.
-
-![Welcome View](documentation/changelog/0.18.0/welcome-view.png)
-
-### Notable fixes
-
-- Users are only fetched when needed, not on every startup ([1869](https://github.com/microsoft/vscode-pull-request-github/issues/1869))
-- For hovers, the max issue number for the repo is checked to reduce false positives([1860](https://github.com/microsoft/vscode-pull-request-github/issues/1860))
-
-## 0.17.0
-
-### Changes
-
-- Improved display of labels in issue hovers by swapping out the existing svg version of the labels for a newly supported html version.
-
-![Markdown labels](documentation/changelog/0.17.0/markdown-label.png)
-- When creating a GitHub permalink, we now try to pick the "best" remote if the currently opened repository has several remotes. The priority of remote is `upstream`, `ups`, `origin`, then other names. The first remote from that ordering which contains the same commit that the current branch is on will be used in the permalink.
-- Issue creation now better takes into account the file that you're coming from when you create an issue instead of only listening for repository change when a different repository is selected in the SCM view.
-- The new issue editor now lets you edit the title, assignees, labels, and description.
-
-![New issue editor](documentation/changelog/0.17.0/new-issue-editor.gif)
-- User and issue completions now only show in plaintext and in comments! No more noisy issue suggestions when you trigger suggest in code.
-
-### Notable fixes
-
-- Issues shown in the completion suggestion are now deduped, even when the `githubIssues.queries` result in having the same issue twice ([1800](https://github.com/microsoft/vscode-pull-request-github/issues/1800)).
-- There is not longer a notification shown when running **GitHub Issues: Copy GitHub Permalink** ([1787](https://github.com/microsoft/vscode-pull-request-github/issues/1787)).
-- Comments are removed when showing issue hovers ([1763](https://github.com/microsoft/vscode-pull-request-github/issues/1763)).
-- The Issues view now has a loading state that matches the Pull Requests view.
-- Better support in multiroot workspaces ([1741](https://github.com/microsoft/vscode-pull-request-github/issues/1741)).
-
-## 0.16.0
-
-We have been working on a new set of GitHub issue related features. Take a look at our [documentation](https://github.com/microsoft/vscode-pull-request-github/blob/master/documentation/IssueFeatures.md) for more details on these and how to use them!
-
-### Changes
-- New issues view that supports custom queries
-- User and issue completions in editors, which can be configured per language or disabled
-- Hover for issues and users in the editor
-- Issue completions within the commit input box in the SCM viewlet
-- "Start working on issue" action which automatically create a branch, seed the commit message [1546](https://github.com/microsoft/vscode-pull-request-github/issues/1546)
-- Create pull request from current issue
-- Adopt new VSCode Authentication Provider API [1616](https://github.com/microsoft/vscode-pull-request-github/issues/1616)
-- Change activity bar icon to pull request icon [1617](https://github.com/microsoft/vscode-pull-request-github/issues/1617)
-- Add a button to fetch when viewing partial content [1462](https://github.com/microsoft/vscode-pull-request-github/issues/1462) by @RikkiGibson
-- Support mentionable users in LiveShare extension 'suggested' contacts [1694](https://github.com/microsoft/vscode-pull-request-github/issues/1694)
-- Contribute a GitHub repository picker to the `Git: Clone` command [1547](https://github.com/microsoft/vscode-pull-request-github/issues/1547)
-- Create a GitHub repository from a git workspace [1664](https://github.com/microsoft/vscode-pull-request-github/issues/1664)
-- Update dependencies
-
-### Bug fixes
-- Remove nonstandard anyways [1602](https://github.com/microsoft/vscode-pull-request-github/pull/1602) by @curtisgibby
-
-## 0.15.0
-
-### Bug fixes
-- Update remotes setting description [1478](https://github.com/microsoft/vscode-pull-request-github/issues/1478)
-- Fix display of review comment summary on description page [1486](https://github.com/microsoft/vscode-pull-request-github/issues/1486)
-- Fix creation of PRs when source branch is not listed in remotes setting [1326](https://github.com/microsoft/vscode-pull-request-github/issues/1326)
-- Improve remote selection wording [866](https://github.com/microsoft/vscode-pull-request-github/issues/866)
-- Reorder comment reaction menu to match GitHub [1532](https://github.com/microsoft/vscode-pull-request-github/issues/1532)
-- Do not duplicate comments on tree refresh [1492](https://github.com/microsoft/vscode-pull-request-github/issues/1492)
-
-## 0.14.0
-
-### Changes
-- Remove branching logic for graphql [1431](https://github.com/microsoft/vscode-pull-request-github/issues/1431)
-
-### Bug fixes
-- Set 'authServer' query parameter when opening login url [1440](https://github.com/microsoft/vscode-pull-request-github/issues/1440)
-- Prevent reflow of PR title on hover [1450](https://github.com/microsoft/vscode-pull-request-github/issues/1450)
-- Show rendered markdown after editing on description page [1457](https://github.com/microsoft/vscode-pull-request-github/issues/1457)
-- Better error handling for deleting local branches [1465](https://github.com/microsoft/vscode-pull-request-github/issues/1465)
-- Migrate to asExternalUri API [1475](https://github.com/microsoft/vscode-pull-request-github/issues/1475)
-
-## 0.13.0
-
-We saw a huge amount of community participation this release, thank you so much to everyone who contributed!
-
-### Changes
-- Option to view changed files in a tree instead of a list [653](https://github.com/microsoft/vscode-pull-request-github/issues/653) by @yulrizka
-- Allow choosing title when creating pull request [906](https://github.com/microsoft/vscode-pull-request-github/issues/906) by @nminchow
-- Add context menu actions to open original/modified file [35](https://github.com/microsoft/vscode-pull-request-github/issues/35) by @anoadragon453 and @Tunous
-- Add pending label to comments of pending reviews on timeline [1369](https://github.com/microsoft/vscode-pull-request-github/issues/1369) by @akosasante
-- Support images in tree diff views [1356](https://github.com/microsoft/vscode-pull-request-github/issues/1356)
-- When file change patch is empty, directly fetch the file contents instead of showing notification to open on GitHub [305](https://github.com/microsoft/vscode-pull-request-github/issues/305)
-- Add a quote reply action for comments on the description page [1396](https://github.com/microsoft/vscode-pull-request-github/issues/1396) by @shaodahong
-- Clicking status bar item brings up configuration actions [360](https://github.com/microsoft/vscode-pull-request-github/issues/360)
-
-### Bug fixes
-- Sign-out picker: do not close on focus lost [1348](https://github.com/microsoft/vscode-pull-request-github/issues/1348)
-- Align "Request Changes" and "Approve" by comment [297](https://github.com/microsoft/vscode-pull-request-github/issues/297) by @guilherme-gm
-- Align commit hash in PR description and avoid breaking username on hyphen [1353](https://github.com/microsoft/vscode-pull-request-github/issues/1353) by @JeffreyCA
-- Show "Successfully signed in" in status bar after login instead of notification [1347](https://github.com/microsoft/vscode-pull-request-github/issues/1347) by @JeffreyCA
-- Check status bar item exists before setting text [1251](https://github.com/microsoft/vscode-pull-request-github/issues/1251)
-- Add confirmation dialog to delete review [1364](https://github.com/microsoft/vscode-pull-request-github/issues/1364)
-- Address @octokit/rest deprecation warnings [1367](https://github.com/microsoft/vscode-pull-request-github/issues/1367)
-- Correctly handle undefined path for empty files [1372](https://github.com/microsoft/vscode-pull-request-github/issues/1372)
-- Fetch branch prior to checking if its behind remote [1368](https://github.com/microsoft/vscode-pull-request-github/issues/1368)
-- Use path relative to the git repo instead of workspace [1374](https://github.com/microsoft/vscode-pull-request-github/issues/1374)
-- Editing comment on description page does not immediately update text [1383](https://github.com/microsoft/vscode-pull-request-github/issues/1383)
-- Cancel edit reverts to the wrong value of comment when re-editing [1157](https://github.com/microsoft/vscode-pull-request-github/issues/1157)
-- Fix commenting ranges for deleted files [1384](https://github.com/microsoft/vscode-pull-request-github/issues/1384)
-- Fix description page styling when reloading on high contrast theme [897](https://github.com/microsoft/vscode-pull-request-github/issues/897)
-- Make comment drag handle transparent [1361](https://github.com/microsoft/vscode-pull-request-github/issues/1361) by @JeffreyCA
-- Fix failure to detect remote is github when it has www subdomain [903](https://github.com/microsoft/vscode-pull-request-github/issues/903)
-- Prevent Checkout/Refresh being selected on description page [628](https://github.com/microsoft/vscode-pull-request-github/issues/628)
-- Prevent double selection when using secondary actions in the tree [1270](https://github.com/microsoft/vscode-pull-request-github/issues/1270)
-- Preserve expansion state of tree view items on checkout [1392](https://github.com/microsoft/vscode-pull-request-github/issues/1392)
-- Fix TypeError "Cannot read property 'comments' of undefined" while loading description page [1307](https://github.com/microsoft/vscode-pull-request-github/issues/1307)
-- Prevent links from overflowing the description area [806](https://github.com/microsoft/vscode-pull-request-github/issues/806) by @lifez
-- Ensure tree decorations are updated as comments change [664](https://github.com/microsoft/vscode-pull-request-github/issues/664)
-- Support permanently ignoring sign in notification [1389](https://github.com/microsoft/vscode-pull-request-github/issues/1389)
-- Show PR actions only to users with push access [967](https://github.com/microsoft/vscode-pull-request-github/issues/967) by @IllusionMH
-- Preserve tree state on reload [1036](https://github.com/microsoft/vscode-pull-request-github/issues/1036) and [1409](https://github.com/microsoft/vscode-pull-request-github/issues/1409)
-- Use `asWebviewUri` API to get webview script URI by @IllusionMH
-- Remove useless conditional in preview header by @emtei
-- Fix for displaying invalid pull request messages by @emtei
-- Disable selection line numbers in diffs on the description page [354](https://github.com/microsoft/vscode-pull-request-github/issues/354)
-- Better support for merging when in dirty state [1405](https://github.com/microsoft/vscode-pull-request-github/issues/1405)
-- Explain self assignment in pullRequestNode [1421](https://github.com/microsoft/vscode-pull-request-github/issues/1421) by @emtei
-- Add back "Outdated" label to comments on description page [1407](https://github.com/microsoft/vscode-pull-request-github/issues/1407)
-- Fix invalid graphql url for github enterprise [1381](https://github.com/microsoft/vscode-pull-request-github/issues/1381) by @yulrizka
-- Display "pending" mergeability state on description page and poll for updates [1412](https://github.com/microsoft/vscode-pull-request-github/issues/1412)
-- When assigning reviewers, limit list to assignable users and improve ordering [1424](https://github.com/microsoft/vscode-pull-request-github/issues/1424) by @IllusionMH
-- Improve visibility of PR controls to take into account user write permissions [1408](https://github.com/microsoft/vscode-pull-request-github/issues/1408) and [1065](https://github.com/microsoft/vscode-pull-request-github/issues/1065) by @IllusionMH
-
-## 0.12.0
-
-- Adopt `createAppUri` API in authentication flow [1354](https://github.com/microsoft/vscode-pull-request-github/pull/1345)
-
-## 0.11.2
-
-### Bug fixes
-- Comments sometimes duplicated on diff files from pull request tree [#1337](https://github.com/microsoft/vscode-pull-request-github/issues/1337)
-
-## 0.11.1
-
-### Bug fixes
-- Pull request tree incorrectly shows 'No git repositories found' [#1334](https://github.com/microsoft/vscode-pull-request-github/issues/1334)
-
-## 0.11.0
-
-### Changes
-- Add support for deleting a PR after close or merge [#350](https://github.com/microsoft/vscode-pull-request-github/issues/350)
-- Update GraphQL timeline event query
-- Update dependencies
-
-### Bug fixes
-- Fix formatting of GitHub errors [#1298](https://github.com/microsoft/vscode-pull-request-github/issues/1298)
-- Show error when user doesn't have permission to push to remote [#1299](https://github.com/microsoft/vscode-pull-request-github/issues/1299)
-- Remove usage of rootPath and fix suggested edits [#1312](https://github.com/microsoft/vscode-pull-request-github/issues/1312)
-- Disable 'Checkout' and 'Exit Review Mode' buttons while actions are in progress [#1312](https://github.com/microsoft/vscode-pull-request-github/issues/1312)
-- Calculate unique branch name for PRs from forks [#1294](https://github.com/microsoft/vscode-pull-request-github/issues/1294)
-- Fix 'Error: No matching file found' problem when adding comments [#1308](https://github.com/microsoft/vscode-pull-request-github/issues/1308)
-- Initialize extension with repository that is currently selected in the source control view [#1330](https://github.com/microsoft/vscode-pull-request-github/issues/1330)
-- Handle error on unshallow [#1328](https://github.com/microsoft/vscode-pull-request-github/issues/1328)
-
-## 0.1## 0.0
-
-### Changes
-- Use pull request template when creating PR [#798](https://github.com/microsoft/vscode-pull-request-github/issues/798)
-- Improvements to pull request tree display message when loading or not signed in (#1269)(https://github.com/microsoft/vscode-pull-request-github/issues/1269)
-- Change telemetry library to application insights [#1264)(https://github.com/microsoft/vscode-pull-request-github/issues/1264)
-- Update icons to match new VSCode icon style (#1261)(https://github.com/microsoft/vscode-pull-request-github/issues/1261)
-- Update dependencies
-
-### Bug fixes
-- Set a default array for `githubPullRequests.remotes` [#1289](https://github.com/microsoft/vscode-pull-request-github/issues/1289)
-- Fix spacing between textbox and buttons on description page [#1287](https://github.com/microsoft/vscode-pull-request-github/issues/1287)
-- Fix updates to comment thread cache when creating the first comment in a thread [#1282](https://github.com/microsoft/vscode-pull-request-github/pull/1282)
-- Fix updates to outdated comments (#1279)[https://github.com/microsoft/vscode-pull-request-github/issues/1279]
-- Ensure comment commands are limited to GitHub Pull Request comment widgets [#1277](https://github.com/microsoft/vscode-pull-request-github/issues/1277)
-- Fix error when trying to add reviewers on description page [#1181](https://github.com/microsoft/vscode-pull-request-github/issues/1181)
-- Enable removing a label on description page [#1258](https://github.com/microsoft/vscode-pull-request-github/issues/1258)
-
-***Thank You***
-- Description view of PR: make whole commit line clickable [#1259](https://github.com/microsoft/vscode-pull-request-github/issues/1259) by @tobudim
-- Sort description view labels case sensitively [#1008](https://github.com/microsoft/vscode-pull-request-github/issues/1008) by @haryps
-
-## 0.9.0
-
-### Changes
-- Adopt new commenting api [#1168](https://github.com/microsoft/vscode-pull-request-github/issues/1168)
-- Set tree selection on tree node when clicking on an inline action [1245](https://github.com/microsoft/vscode-pull-request-github/issues/1245)
-
-### Bug fixes
-- Command palette sign in not working [#1213](https://github.com/microsoft/vscode-pull-request-github/issues/1213)
-- Limit comment areas on the base side of diff editors to deleted lines [#153](https://github.com/microsoft/vscode-pull-request-github/issues/153)
-- Ensure extension activates when ssh config contains "Host *+*" [#1255](https://github.com/microsoft/vscode-pull-request-github/issues/1255)
-- Update wording of sign in notification [#757](https://github.com/microsoft/vscode-pull-request-github/issues/757)
-- Address @octokit/rest deprecations [#1227](https://github.com/microsoft/vscode-pull-request-github/issues/1255)
-
-## 0.8.0
-
-### Changes
-- Add Draft PR support [#1129](https://github.com/microsoft/vscode-pull-request-github/issues/1129)
-- Support specifying custom category in PR tree view  [#1106](https://github.com/microsoft/vscode-pull-request-github/issues/1106)
-
-### Bug fixes
-- Do not show commands before extension has fully activated [#1198](https://github.com/microsoft/vscode-pull-request-github/issues/1198)
-- Description page is blank after ## 0.7.0 upgrade [#1175](https://github.com/microsoft/vscode-pull-request-github/issues/1175)
-- Change "wants to merge" text when viewing merged PR [#1027](https://github.com/microsoft/vscode-pull-request-github/issues/1027)
-- Correct text alignment in merged timeline events [#1199](https://github.com/microsoft/vscode-pull-request-github/issues/1199)
-- Update UI after adding reviewers or labels [#1191](https://github.com/microsoft/vscode-pull-request-github/issues/1191)
-- Update PR details after merge [#1183](https://github.com/microsoft/vscode-pull-request-github/issues/1183)
-- Display a message before opening file diffs in the browser [#442](https://github.com/microsoft/vscode-pull-request-github/issues/442), thank you [@malwilley](https://github.com/malwilley)!
-- Swap order of PR branch and target branch [#784](https://github.com/microsoft/vscode-pull-request-github/issues/784)
-
-
-## 0.7.0
-
-**Engineering**
-- Description view is now rendered with React [#1096](https://github.com/microsoft/vscode-pull-request-github/pull/1096)
-- Performance improvement
-  - [Decrease time to enter review mode](https://github.com/microsoft/vscode-pull-request-github/pull/1131)
-
-### Bug fixes
-- Pull Request Tree GitHub Enterprise Avatars [#1121](https://github.com/microsoft/vscode-pull-request-github/pull/1121)
-- Unable to expand PRs whose branch contains a # character [#1059](https://github.com/microsoft/vscode-pull-request-github/issues/1059)
-
-## 0.6.1
-
-### Bug fixes
-- Fix git onDidOpenRepository eventing [#1122](https://github.com/Microsoft/vscode-pull-request-github/pull/1122)
-
-## 0.6.0
-
-### Changes
-- Introduce new comment provider API [#972](https://github.com/Microsoft/vscode-pull-request-github/pull/972)
-- Fix rendering of checkboxes on description page [#1038](https://github.com/Microsoft/vscode-pull-request-github/issues/1038)
-- Fix [#1082](https://github.com/Microsoft/vscode-pull-request-github/issues/1082) to make sure commands are scoped to the correct tree
-- Fix [#291](https://github.com/Microsoft/vscode-pull-request-github/issues/291) to use monospace font for code blocks on description page
-
-
-## 0.5.1
-
-### Changes
-- Fix description not displaying after creating a pull request [#1041](https://github.com/Microsoft/vscode-pull-request-github/pull/1041)
-
-## 0.5.0
-
-**Breaking Changes**
-
-- From 0.5.0, you at least need VSCode 1.32 to install and run the extension.
-
-### Changes
-- Add support for reacting to comments [#46](https://github.com/Microsoft/vscode-pull-request-github/issues/46)
-- Display reviewers on the description page, and support adding and removing them [#412](https://github.com/Microsoft/vscode-pull-request-github/issues/412)
-- Support adding and removing labels from the description page [#933](https://github.com/Microsoft/vscode-pull-request-github/issues/933)
-- Fix [#936](https://github.com/Microsoft/vscode-pull-request-github/issues/936), pending review not correctly detected in "Changes in Pull Request" tree
-- Fix [#929](https://github.com/Microsoft/vscode-pull-request-github/issues/929), description textarea not cleared when approving or requesting changes
-- Fix [#912](https://github.com/Microsoft/vscode-pull-request-github/issues/912), approving the PR scrolls to the top of the page
-
-**New settings**
-- `githubPullRequests.showInSCM` can be used to configure where the `GitHub Pull Requests` tree is shown, either the new GitHub viewlet or
-the SCM viewlet where it was before. By default, the tree is shown in the GitHub viewlet.
-
-**Thank You**
-- Disable not available merge methods [#946](https://github.com/Microsoft/vscode-pull-request-github/pull/946) by @IllusionMH
-- Fix LGTM.com alerts [#948](https://github.com/Microsoft/vscode-pull-request-github/pull/948) by @samlanning
-
-## 0.4.0
-
-**Breaking Changes**
-
-- From 0.4.0, you at least need VSCode 1.31 to install and run the extension.
-
-### Changes
-- Display mergeability on PR description page [#773](https://github.com/Microsoft/vscode-pull-request-github/pull/773)
-- Add an inline action to open the description to the side [#310](https://github.com/Microsoft/vscode-pull-request-github/issues/310)
-- Add refresh button to the description page [#771](https://github.com/Microsoft/vscode-pull-request-github/pull/771)
-- Improve performance of checkout by minimally fetching data and lazily loading [#796](https://github.com/Microsoft/vscode-pull-request-github/pull/796)
-- Update the styling of the description page [#763](https://github.com/Microsoft/vscode-pull-request-github/pull/763)
-- Support navigating to a file from the description page [#750](https://github.com/Microsoft/vscode-pull-request-github/pull/750)
-- Linkify issue references on the description page [#566](https://github.com/Microsoft/vscode-pull-request-github/issues/566)
-- Show user's role (collaborator, contributor, etc.) by comments on the description [#303](https://github.com/Microsoft/vscode-pull-request-github/issues/303)
-- Support starting, deleting, and finishing a complete review [#546](https://github.com/Microsoft/vscode-pull-request-github/issues/546)
-- Allow selecting the merge method on the description page [#826](https://github.com/Microsoft/vscode-pull-request-github/pull/826)
-- Autocompletions for usernames within editor comments [#842](https://github.com/Microsoft/vscode-pull-request-github/pull/842)
-
-As part of this release, we have begun adopting GitHub's GraphQL API in some places to support new features and improve performance. The reviews feature and linkifying of issue references depend on the GraphQL API. This API is not available for GitHub Enterprise, so please note that these features will not be available for those projects.
-
-**New settings**
-- `githubPullRequests.remotes` can be used to configure what remotes pull requests should be displayed from. By default, the extension will look for `upstream` and `origin` remotes
-by convention and fetch from these, or will fetch from any other remotes if these are not present.
-- `githubPullRequests.defaultMergeMethod` specifies which merge method (`merge`, `rebase`, or `squash`) to select by default, both on the description page and when using the `Merge Pull Request` command.
-This is set to `merge` by default.
-
-**Thank You**
-* Fix log output [PR #804](https://github.com/Microsoft/vscode-pull-request-github/pull/804) by @Ikuyadeu
-* Update setting description to use non deprecated key [PR #916](https://github.com/Microsoft/vscode-pull-request-github/pull/916) by @mkonikov
-
-## 0.3.2
-- Honor the new `git.openDiffOnClick` setting [#753](https://github.com/Microsoft/vscode-pull-request-github/pull/753)
-- Prompt to stage all changes when running the suggest changes with nothing staged [#744](https://github.com/Microsoft/vscode-pull-request-github/pull/744)
-- Add an inline "Open File" action in the "Changes in Pull Request" tree and match styling of git changes [#738](https://github.com/Microsoft/vscode-pull-request-github/pull/738)
-- Display the full file path using the tree item's description, matching other views [#730](https://github.com/Microsoft/vscode-pull-request-github/issues/730)
-- Parse auth callback state parameter on client side instead of mkaing a request to the auth server [#715](https://github.com/Microsoft/vscode-pull-request-github/pull/715)
-- Fix [#735](https://github.com/Microsoft/vscode-pull-request-github/issues/735), ensure correct head parameter is used when creating PR
-- Fix [#727](https://github.com/Microsoft/vscode-pull-request-github/issues/727), make sure review state is always cleared when switching branches
-- Fix [#728](https://github.com/Microsoft/vscode-pull-request-github/issues/738), keep description page data up to date when updating title and description
-
-## 0.3.1
-- Add status check information on PR description page [#713](https://github.com/Microsoft/vscode-pull-request-github/pull/713)
-- Add button for creating a pull request on PR tree view [#709](https://github.com/Microsoft/vscode-pull-request-github/pull/709)
-- Add "Suggest Edit" command [#688](https://github.com/Microsoft/vscode-pull-request-github/pull/688)
-- Fix [#689](https://github.com/Microsoft/vscode-pull-request-github/issues/689), by [@JefferyCA], do not render markdown block comments
-- Fix [#553](https://github.com/Microsoft/vscode-pull-request-github/issues/553), don't prevent checkout when there are unrelated working tree changes
-- Fix [#576](https://github.com/Microsoft/vscode-pull-request-github/issues/576), handle GitHub enterprise behind a SSO wall
-
-## 0.3.0
-
-**Breaking Changes**
-
-- From 0.3.0, you at least need VSCode 1.30 (including Insiders) to install and run the extension.
-
-**Thank You**
-
-* [Jeffrey (@JeffreyCA)](https://github.com/JeffreyCA)
-  * Correct timestamp format [PR #686](https://github.com/Microsoft/vscode-pull-request-github/pull/686)
-  * Render Markdown line breaks as <br> [PR #679](https://github.com/Microsoft/vscode-pull-request-github/pull/679)
-  * Support absolute and relative timestamps [PR #644](https://github.com/Microsoft/vscode-pull-request-github/pull/644)
-
-## 0.2.3
-- Fix [#607], read `~/.ssh/config` to resolve hosts
-- Fix [#572], by [@yoh1496], add support for GitHub Enterprise behind a proxy
-- Fix [#658], ensure correct button enablement when reloading pending comment from cache
-- Fix [#649], make sure selecting a different folder is responsive after adding it to the workspace
-
-## 0.2.2
-
-- Add support for editing and deleting comments [#107](https://github.com/Microsoft/vscode-pull-request-github/issues/107)
-- Fix [#110](https://github.com/Microsoft/vscode-pull-request-github/issues/110), by [@JeffreyCA], add hyperlinks to timestamps
-- Fix [#624](https://github.com/Microsoft/vscode-pull-request-github/issues/624), by [@JeffreyCA], improve comment header wording
-- Fix [#568](https://github.com/Microsoft/vscode-pull-request-github/issues/568), by [@jerrymajewski], show author information in PR tooltip
-- Fix [#543](https://github.com/Microsoft/vscode-pull-request-github/issues/543), by [@malwilley], preserve description page scroll position when focus changes
-- Fix [#587](https://github.com/Microsoft/vscode-pull-request-github/issues/587), by [@mmanela], show correct error message for empty comment case
-- Migrate hosts setting to `githubPullRequests` namespace, by [@wyze]
-- Fix [#573](https://github.com/Microsoft/vscode-pull-request-github/issues/573), provide auth fallback when protocol handler fails
-
-**Breaking Changes**
-
-- From 0.2.0, you at least need VSCode 1.28 to install and run the extension.
-
-**Fixes**
-
-- Fix [#565](https://github.com/Microsoft/vscode-pull-request-github/issues/565), inline links in description page.
-- Fix [#531](https://github.com/Microsoft/vscode-pull-request-github/issues/531) by [@wyze](https://github.com/wyze), state is incorrectly shown as Closed when it should be Merged
-- Fix [#273](https://github.com/Microsoft/vscode-pull-request-github/issues/273), support ssh remotes.
-- Fix [#537](https://github.com/Microsoft/vscode-pull-request-github/issues/537) by [@justinliew](https://github.com/justinliew), show pull request id in title.
-- Fix [#491](https://github.com/Microsoft/vscode-pull-request-github/issues#491) by [@shatgupt](https://github.com/shatgupt), allow vertical resizing of comment box.
-- Fix [#319](https://github.com/Microsoft/vscode-pull-request-github/issues#319), improve keyboard focus.
-- Fix [#352](https://github.com/Microsoft/vscode-pull-request-github/issues/352) by [@Ikuyadeu](https://github.com/Ikuyadeu), support merging pull request
-- Fix [#464](https://github.com/Microsoft/vscode-pull-request-github/issues/464) by [@wyze](https://github.com/wyze), show labels on PR description
-- Fix [#562](https://github.com/Microsoft/vscode-pull-request-github/issues/562) by [@emtei](https://github.com/emtei), prevent PR creation date collision with subtitle
-
-## 0.1.7
-
-- Fix for native promise polyfill removal from VSCode extension host in Insiders 1.29
-
-## 0.1.6
-- Fix for [#500](https://github.com/Microsoft/vscode-pull-request-github/issues/500) and [#440](https://github.com/Microsoft/vscode-pull-request-github/issues/440), more lenient remote parsing
-- Fix for [#383](https://github.com/Microsoft/vscode-pull-request-github/issues/383), move to github.com domain for the authentication server
-- Fix for [#498](https://github.com/Microsoft/vscode-pull-request-github/issues/498), make sure comments gets updated on refresh event
-- Fix for [#496](https://github.com/Microsoft/vscode-pull-request-github/issues/496), linkify urls on the description page
-- FIx for [#507](https://github.com/Microsoft/vscode-pull-request-github/issues/507), loosen scope restrictions for older version of GitHub Enterprise
-
-## 0.1.5
-- Fix for [#449](https://github.com/Microsoft/vscode-pull-request-github/issues/449), authentication blocked when `docs-article-templates` extension is installed
-- Fix for [#429](https://github.com/Microsoft/vscode-pull-request-github/issues/429), avoid unneccessary refreshes of the tree view
-
-## 0.1.4
-- Do not ship `.vscode-test/**` files
-
-## 0.1.3
-- Fix for [#382](https://github.com/Microsoft/vscode-pull-request-github/issues/382), authentication on enterprise servers without a `/rate_limit` path
-- Fix for [#419](https://github.com/Microsoft/vscode-pull-request-github/issues/419), improve parsing of git remotes and show a warning if parse fails
-
-## 0.1.2
-- Fix for [#395](https://github.com/Microsoft/vscode-pull-request-github/issues/395), tree view not shown when the extension failed to parse a remote
-- [#399](https://github.com/Microsoft/vscode-pull-request-github/issues/399), use `badge.foreground` color for PR status badge
-- Fix for [#380](https://github.com/Microsoft/vscode-pull-request-github/issues/380), HTML content in diff on the overview was unescaped
-- Fix for [#375](https://github.com/Microsoft/vscode-pull-request-github/issues/375), appropriately fetch more changed files in the tree view
->>>>>>> e890f13b
+- Validating PRs from within VS Code with easy checkouts.